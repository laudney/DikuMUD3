/*
 $Author: All $
 $RCSfile: db.cpp,v $
 $Date: 2005/06/28 20:17:48 $
 $Revision: 2.16 $
 */
#include "db.h"

#include "account.h"
#include "act_other.h"
#include "affect.h"
#include "ban.h"
#include "common.h"
#include "convert.h"
#include "db_file.h"
#include "dbfind.h"
#include "dil.h"
#include "dilrun.h"
#include "error.h"
#include "files.h"
#include "handler.h"
#include "interpreter.h"
#include "main_functions.h"
#include "mobact.h"
#include "money.h"
#include "path.h"
#include "pcsave.h"
#include "reception.h"
#include "sector.h"
#include "skills.h"
#include "slime.h"
#include "spell_parser.h"
#include "szonelog.h"
#include "textutil.h"
#include "unit_affected_type.h"
#include "utils.h"
#include "weather.h"
#include "zon_basis.h"
#include "zone_reset.h"
#include "zone_reset_cmd.h"

#include <cctype>
#include <cstdio>
#include <cstdlib>
#include <cstring>
#include <filesystem>
#include <memory>

const char *g_player_zone = "_players";

int g_room_number;                ///< For counting numbers in rooms
unit_data *g_unit_list = nullptr; ///< The global unit_list
unit_data *g_npc_head = nullptr;
unit_data *g_obj_head = nullptr;
unit_data *g_room_head = nullptr;

cSector g_sector_dat;
/**
 * Global permanent element of zone info
 */
size_t zone_info_type::g_world_nozones = 0; // number of zones in the world
zone_info_type g_zone_info = {0, nullptr};

/* By using this, we can easily sort the list if ever needed
void insert_unit_in_zone_list(zone_type *zp, class unit_data *u)
{
   class unit_data *tmp_u;

   if (IS_ROOM(u))
   {
      if (zp->rooms == NULL)
      {
         zp->rooms = u;
      }
      else
      {
         for (tmp_u = zp->rooms; tmp_u->next; tmp_u = tmp_u->next)
            ;
         tmp_u->next = u;
      }
   }
   else if (IS_OBJ(u))
   {
      zp->no_objs++;
      if (zp->objects == NULL)
      {
         zp->objects = u;
      }
      else
      {
         for (tmp_u = zp->objects; tmp_u->next; tmp_u = tmp_u->next)
            ;
         tmp_u->next = u;
      }
   }
   else if (IS_NPC(u))
   {
      zp->no_npcs++;
      if (zp->npcs == NULL)
      {
         zp->npcs = u;
      }
      else
      {
         for (tmp_u = zp->npcs; tmp_u->next; tmp_u = tmp_u->next)
            ;
         tmp_u->next = u;
      }
   }
   else
      return;
}*/

/**
 * Generate array of bin_search_type for the zone_list, and for each
 * zone's file_index's.
 */
void generate_bin_arrays()
{
    // class file_index_type *fi;
    // class zone_type *z;
    // int i;

    /* Generate array for zones
    CREATE(g_zone_info.ba, struct bin_search_type, g_zone_info.no_of_zones);
    for (i = 0, z = g_zone_info.zone_list; z; z = z->next, i++)
    {
       g_zone_info.ba[i].block = z;
       g_zone_info.ba[i].compare = z->name;
    }*/

    /* Generate array for zones
    for (i = 0, z = g_zone_info.zone_list; z; z = z->next, i++)
       g_zone_info.mmp.insert(make_pair("Barry Bonds", z));
    {
       g_zone_info.ba[i].block = z;
       g_zone_info.ba[i].compare = z->name;
    }*/

    /* Generate array for file indexes for each zone
    for (z = g_zone_info.zone_list; z; z = z->next)
    {
       if (z->no_of_fi)
       {
          CREATE(z->ba, struct bin_search_type, z->no_of_fi);
          for (fi = z->fi, i = 0; fi; fi = fi->next, i++)
          {
             z->ba[i].block = fi;
             z->ba[i].compare = fi->name;
          }
       }

       if (z->no_tmpl)
       {
          struct diltemplate *tmpl;

          CREATE(z->tmplba, struct bin_search_type, z->no_tmpl);
          for (tmpl = z->tmpl, i = 0; tmpl; tmpl = tmpl->next, i++)
          {
             z->tmplba[i].block = tmpl;
             z->tmplba[i].compare = tmpl->prgname;
          }
       }
    }*/
}

/**
 * Resolves DIL templates loaded boottime
 */
void resolve_templates()
{
    /* all zones */
    for (auto z = g_zone_info.mmp.begin(); z != g_zone_info.mmp.end(); z++)
    {
        /* all templates in zone */
<<<<<<< HEAD
        z->second->resolveZoneTemplates();
=======
        for (auto tmpl = z->second->cgetDILTemplate().begin(); tmpl != z->second->cgetDILTemplate().end(); tmpl++)
        {
            // XXXX We could instantiate all DIL global vars here, and type check them.

            /* all external references */
            for (i = 0; i < tmpl->second->xrefcount; i++)
            {
                tmpl->second->extprg[i] = find_dil_template(tmpl->second->xrefs[i].name);
                valid = 1;

                if (tmpl->second->extprg[i])
                {
                    /* check argument count and types */
                    if ((tmpl->second->xrefs[i].rtnt != tmpl->second->extprg[i]->rtnt) ||
                        (tmpl->second->xrefs[i].argc != tmpl->second->extprg[i]->argc))
                    {
                        valid = 0;
                    }
                    for (j = 0; j < tmpl->second->xrefs[i].argc; j++)
                    {
                        if (tmpl->second->xrefs[i].argt[j] != tmpl->second->extprg[i]->argt[j])
                        {
                            valid = 0;
                        }
                    }
                }
                else
                {
                    /* ERROR MESSAGE HERE */
                    szonelog(z->second, "Cannot resolve external reference '%s'", tmpl->second->xrefs[i].name);
                }
                /* Typecheck error ! */
                if (!valid)
                {
                    tmpl->second->extprg[i] = nullptr;
                    /* ERROR MESSAGE HERE */
                    szonelog(z->second, "Error typechecking reference to '%s'", tmpl->second->xrefs[i].name);
                }
            }
        }
>>>>>>> 2c6899ff
    }
}

/**
 * Generate and read DIL templates
 */
diltemplate *generate_templates(FILE *f, zone_type *zone)
{
    diltemplate *tmpllist = nullptr;
    CByteBuffer Buf;
    ubit32 tmplsize = 0;
    char nBuf[256];
    char zBuf[256];

    tmpllist = nullptr;

    /*
     * The global templates are preceded with their length
     * written by write_template() in db_file.c
     */

    if (fread(&(tmplsize), sizeof(ubit32), 1, f) != 1)
    {
        error(HERE, "Failed to fread() tmplsize");
    }

    while (tmplsize && !feof(f))
    {
        Buf.FileRead(f, tmplsize);

        auto tmpl = std::unique_ptr<diltemplate>(bread_diltemplate(&Buf, UNIT_VERSION));

        if (tmpl)
        {
            tmpl->zone = zone;

            split_fi_ref(tmpl->prgname, zBuf, nBuf);

            FREE(tmpl->prgname);

            tmpl->prgname = str_dup(nBuf);
            str_lower(tmpl->prgname);
            zone->insertDILTemplate(std::move(tmpl));
        }
        /* next size */
        if (fread(&(tmplsize), sizeof(ubit32), 1, f) != 1)
        {
            error(HERE, "Failed to fread() tmplsize");
        }
    }

    return tmpllist;
}

/**
 * Generate index's for each unit in the file 'f', zone 'zone'
 */
void generate_file_indexes(FILE *f, zone_type *zone)
{
    file_index_type *fi = nullptr;
    static int object_num = 0;
    static int npc_num = 0;

    static int room_num = 0;

    CByteBuffer cBuf(100);

    g_room_number = 0;

    for (;;)
    {
        fstrcpy(&cBuf, f);

        if (feof(f))
        {
            break;
        }

        auto temp_index = std::make_unique<file_index_type>();
        temp_index->setName(reinterpret_cast<const char *>(cBuf.GetData()), true);

        temp_index->setZone(zone);
        // temp_index->unit = NULL;
        temp_index->setCRC(0);

        ubit8 temp_8{};
        if (fread(&temp_8, sizeof(ubit8), 1, f) != 1)
        {
            error(HERE, "Failed to fread() temp_index->type");
        }
        temp_index->setType(temp_8);

        ubit32 temp_32{};
        if (fread(&temp_32, sizeof(ubit32), 1, f) != 1)
        {
            error(HERE, "Failed to fread() temp_index->length");
        }
        temp_index->setLength(temp_32);

        temp_32 = 0;
        if (fread(&temp_32, sizeof(ubit32), 1, f) != 1)
        {
            error(HERE, "Failed to fread() temp_index->crc");
        }
        temp_index->setCRC(temp_32);

        fi = temp_index.get();
        zone->insertFileIndex(std::move(temp_index));
        fi->setFilepos(ftell(f));
        if (fi->getType() == UNIT_ST_OBJ)
        {
            zone->incrementNumOfObjects();
            object_num++;
        }

        if (fi->getType() == UNIT_ST_NPC)
        {
            zone->incrementNumOfNPCs();
            npc_num++;
        }

        if (fi->getType() == UNIT_ST_ROOM)
        {
            zone->incrementNumOfRooms();
        }

        if (fi->getType() == UNIT_ST_ROOM)
        {
            fi->setRoomNum(g_room_number++);
            room_num++;
        }
        else
        {
            fi->setRoomNum(0);
        }

        /* We are now positioned at first data byte */
        fi->setFilepos(ftell(f));
        fi->setNumInMemory(0);

        /* Seek forward to next index, so we are ready */
        fseek(f, fi->getFilepos() + fi->getLength(), SEEK_SET);
    }
}

/**
 * Call this routine at boot time, to index all zones
 */
void generate_zone_indexes()
{
    char zone[82];
    char tmpbuf[82];
    char filename[82 + 41];
    char buf[MAX_STRING_LENGTH];
    char dilfilepath[255];
    CByteBuffer cBuf(MAX_STRING_LENGTH);
    FILE *f = nullptr;
    FILE *zone_file = nullptr;
    char *c = nullptr;
    ubit8 access = 0;
    ubit8 loadlevel = 0;
    ubit8 payonly = 0;

    g_zone_info.no_of_zones = 0;

    if ((zone_file = fopen(g_cServerConfig.getFileInEtcDir(ZONE_FILE_LIST).c_str(), "r")) == nullptr)
    {
        slog(LOG_OFF, 0, "Could not open file containing filenames of zones: %s", ZONE_FILE_LIST);
        exit(0);
    }

    // Insert a virtual zone _players
    auto z = new zone_type{"_players", "ply"};
    z->setTitle("Reserved zone for player file_indexes");
    z->setNotes("This zone is only here to allow us to use playername@_plaeyrs as with all other indexes such as mayor@midgaard. It's not "
                "actually a zone, and it's not a representation of player files on disk\n");
    g_zone_info.mmp.insert(std::make_pair(z->getName(), z));
    z = nullptr;

    for (;;)
    {
        /* Get name of next zone-file */
        if (fgets(buf, 200, zone_file) == nullptr)
        {
            break;
        }

        if (*skip_blanks(buf) == '#')
        {
            continue;
        }

        c = str_next_word_copy(buf, zone);

        if (str_is_empty(zone))
        {
            break;
        }

        snprintf(filename, sizeof(filename), "%s%s.data", g_cServerConfig.getZoneDir().c_str(), zone);

        /* Skip password */
        c = str_next_word_copy(c, tmpbuf);

        /* Skip priority level for DIL compiler */
        c = str_next_word_copy(c, tmpbuf);

        /* Read priority level */
        c = str_next_word_copy(c, tmpbuf);

        if (str_is_number(tmpbuf))
        {
            access = atoi(tmpbuf);
        }
        else
        {
            access = 255;
        }

        /* Read load level */
        c = str_next_word_copy(c, tmpbuf);

        if (str_is_number(tmpbuf))
        {
            loadlevel = MAX(200, atoi(tmpbuf));
        }
        else
        {
            loadlevel = 200;
        }

        /* Read pay only */
        c = str_next_word_copy(c, tmpbuf);

        if (str_is_number(tmpbuf))
        {
            payonly = atoi(tmpbuf);
        }
        else
        {
            payonly = FALSE;
        }

        c = str_next_word_copy(c, dilfilepath);

        if ((f = fopen_cache(filename, "rb")) == nullptr)
        {
            slog(LOG_OFF, 0, "Could not open data file: %s", filename);
            continue; /* Next file, please */
        }

        if (fsize(f) <= 3)
        {
            slog(LOG_OFF, 0, "Data file empty: %s", filename);
            continue; /* Next file, please */
        }

        slog(LOG_ALL, 0, "Indexing %s AC[%3d] LL[%d] PO[%d]", filename, access, loadlevel, payonly);

        fstrcpy(&cBuf, f);
        z = new zone_type{(char *)cBuf.GetData(), zone};
        g_zone_info.no_of_zones++;

        if (*dilfilepath)
        {
            z->setDILFilePath(str_dup(dilfilepath));
        }

        if (find_zone(z->getName().c_str()))
        {
            slog(LOG_ALL, 0, "ZONE BOOT: Duplicate zone name [%s] not allowed", z->getName());
            exit(42);
        }

        // Insert zone into sorted list
        g_zone_info.mmp.insert(std::make_pair(z->getName(), z));

        int temp1{0};
        int mstmp = fread(&temp1, sizeof(int), 1, f);
        if (mstmp < 1)
        {
            slog(LOG_ALL, 0, "ERROR: Unexpected end of stream %d in db.cpp", mstmp);
            assert(FALSE);
        }
        z->getWeather().setBase(temp1);

        z->setAccessLevel(access);
        z->setLevelRequiredToLoadItems(loadlevel);
        z->setPayOnly(payonly);

        /* More data read here */
        fstrcpy(&cBuf, f);
        z->setNotes(str_dup((char *)cBuf.GetData()));

        fstrcpy(&cBuf, f);
        z->setHelp(str_dup((char *)cBuf.GetData()));

        for (;;)
        {
            fstrcpy(&cBuf, f);

            if (cBuf.GetData()[0] == 0)
            {
                break;
            }

            z->getCreators().AppendName((char *)cBuf.GetData());
        }

        fstrcpy(&cBuf, f);

        if (cBuf.GetData()[0] != 0)
        {
            z->setTitle(str_dup((char *)cBuf.GetData()));
        }
        else
        {
            z->setTitle(str_dup(""));
        }

        /* read templates */
        generate_templates(f, z);

        z->setZoneResetCommands(nullptr);
        generate_file_indexes(f, z);
        z->setNumOfRooms(g_room_number); /* Number of rooms in the zone */

        fflush(f); /* Don't fclose(f); since we are using _cache */
    }
    fclose(zone_file);

    // _players always there, so that plus basis is the minimum
    if (g_zone_info.mmp.empty() || g_zone_info.no_of_zones <= 1)
    {
        slog(LOG_ALL, 0, "Basis zone is minimum reqired environment!");
        exit(0);
    }

    generate_bin_arrays();

    resolve_templates();
    g_mud_bootzone = 0;

    /* Allocate memory for the largest possible file-buffer */
    /* filbuffer_length = MAX(filbuffer_length + 1, 16384); */
    // CREATE(filbuffer, ubit8, filbuffer_length + 1);
    // slog(LOG_OFF, 0, "Max length for filebuffer is %d bytes.", filbuffer_length);
}

/**
 * Reason why here, and not in db_file.c: Dmc.c would then need affect.c
 *
 * Stored As:
 *   <no of affects (0..255)>
 *   `<duration>`
 *   `<id>`
 *   `<beat>`
 *   `<data[3]>`
 *   `<firstf_i>`
 *   `<tickf_i>`
 *   `<lastf_i>`
 *   `<applyf_i>`
 *
 *  Will only link the affect since it is used by both players and by
 *  other units. If the affect should also have an actual effect, then it
 *  must be followed by the function call 'apply_affects'.
 */
int bread_affect(CByteBuffer *pBuf, unit_data *u, ubit8 nVersion)
{
    unit_affected_type af;
    int i = 0;
    int corrupt = 0;

    if (nVersion <= 56)
    {
        i = pBuf->ReadU8(&corrupt);
        if (corrupt)
        {
            return 1;
        }
    }
    else
    {
        i = pBuf->ReadU16(&corrupt);
        if (corrupt)
        {
            return 1;
        }
    }

    int nError = 0;

    for (; 0 < i; i--)
    {
        af.bread(pBuf, &nError);

        if (nError)
        {
            return 1;
        }

        /* Don't call, don't apply and don't set up tick for this affect (yet) */
        af.setEventQueueElement(nullptr);
        link_alloc_affect(u, &af);
    }

    return 0;
}

zone_type *unit_error_zone = nullptr;

/**
 * After a unit has been read, this is an opportunity to do stuff on it
 */
void post_read_unit(unit_data *u)
{
    // Add regenerate to NPCs
    if (u->isNPC())
    {
        dilprg *prg = dil_copy_template(g_dil_regen, u, nullptr);
        if (prg)
        {
            prg->waitcmd = WAITCMD_MAXINST - 1;
            dil_activate(prg);
        }
    }
}

/**
 * Room directions points to file_indexes instead of units
 *  after a room has been read, due to initialization considerations
 *  Unit is NOT inserted in g_unit_list
 *
 * whom is an error message to be printed when something goes wrong.
 */
unit_data *read_unit_string(CByteBuffer *pBuf, int type, int len, const char *whom, int stspec)
{
    unit_data *u = nullptr;
    file_index_type *fi = nullptr;
    char zone[FI_MAX_ZONENAME + 1];
    char name[FI_MAX_UNITNAME + 1];
    int i = 0;
    int j = 0;
    ubit8 unit_version = 0;
    ubit32 nStart = 0;
    char tmpbuf[2 * MAX_STRING_LENGTH];

    g_nCorrupt = 0;

    if (type != UNIT_ST_NPC && type != UNIT_ST_PC && type != UNIT_ST_ROOM && type != UNIT_ST_OBJ)
    {
        g_nCorrupt = TRUE;
        return nullptr;
    }

    // u = new EMPLACE(unit_data) unit_data(type);
    u = new_unit_data(type);

    nStart = pBuf->GetReadPosition();
    unit_version = pBuf->ReadU8(&g_nCorrupt);

    assert(unit_version >= 37);

    if (unit_version > UNIT_VERSION)
    {
        slog(LOG_EXTENSIVE,
             0,
             "FATAL: Attempted to read '%s' but found "
             "version number %d which was NEWER than this implementation "
             "can handle! Aborting server.",
             whom,
             unit_version);
        exit(0);
    }

    g_nCorrupt += u->getNames().ReadBuffer(pBuf, unit_version);

    if (unit_version < 47 && type == UNIT_ST_PC)
    {
        char buf[256];

        strcpy(buf, u->getNames().Name());
        CAP(buf);
        u->getNames().Substitute(0, buf);
    }
    char *c = nullptr;
    if (pBuf->SkipString(&c))
    {
        g_nCorrupt++;
    }
    u->setTitle(c);
    if (unit_version < 70)
    {
        u->setTitle(fix_old_codes_to_html(u->getTitle()));
    }

    if (pBuf->SkipString(&c))
    {
        g_nCorrupt++;
    }
    u->setDescriptionOfOutside(c);
    if (unit_version < 70)
    {
        u->setDescriptionOfOutside(fix_old_codes_to_html(u->getDescriptionOfOutside()));
    }

    if (pBuf->SkipString(&c))
    {
        g_nCorrupt++;
    }
    u->setDescriptionOfInside(c);
    if (unit_version < 70)
    {
        u->setDescriptionOfInside(fix_old_codes_to_html(u->getDescriptionOfInside()));
    }

    g_nCorrupt += bread_extra(pBuf, u->getExtraList(), unit_version);

    /* Read Key Zone, Name */
    g_nCorrupt += pBuf->ReadStringCopy(zone, sizeof(zone));
    g_nCorrupt += pBuf->ReadStringCopy(name, sizeof(name));

    if (!str_is_empty(name))
    {
        snprintf(tmpbuf, sizeof(tmpbuf), "%s@%s", name, zone);
        u->setKey(str_dup(tmpbuf));
    }
    else
    {
        u->setKey(nullptr);
    }

    if (unit_version < 46)
    {
        u->setManipulateFlag(pBuf->ReadU16(&g_nCorrupt));
    }
    else
    {
        u->setManipulateFlag(pBuf->ReadU32(&g_nCorrupt));
    }

    u->setAllUnitFlags(pBuf->ReadU16(&g_nCorrupt));
    u->setBaseWeight(pBuf->ReadS16(&g_nCorrupt));
    u->setWeight(pBuf->ReadS16(&g_nCorrupt));
    u->setCapacity(pBuf->ReadS16(&g_nCorrupt));

    u->setMaximumHitpoints(pBuf->ReadS32(&g_nCorrupt));
    u->setCurrentHitpoints(pBuf->ReadS32(&g_nCorrupt));

    if (unit_version <= 54)
    {
        if (u->getMaximumHitpoints() <= 0)
        {
            u->setCurrentHitpoints(1000);
            u->setMaximumHitpoints(1000);
        }
    }

    u->setAlignment(pBuf->ReadS16(&g_nCorrupt));

    u->setAllOpenFlags(pBuf->ReadU8(&g_nCorrupt));
    if (unit_version >= 71)
    {
        u->setOpenDifficulty(pBuf->ReadU8(&g_nCorrupt));
    }

    u->setNumberOfActiveLightSources(pBuf->ReadS8(&g_nCorrupt));
    u->setLightOutput(pBuf->ReadS8(&g_nCorrupt));
    u->setTransparentLightOutput(pBuf->ReadS8(&g_nCorrupt));

    u->setNumberOfCharactersInsideUnit(pBuf->ReadU8(&g_nCorrupt));
    u->setLevelOfWizardInvisibility(pBuf->ReadU8(&g_nCorrupt));

    if (unit_version >= 53)
    {
        u->setSize(pBuf->ReadU16(&g_nCorrupt));
    }
    else
    {
        u->setSize(180);
    }

    if (unit_version >= 51) // Get the unit the unit is in
    {
        g_nCorrupt += pBuf->ReadStringCopy(zone, sizeof(zone));
        g_nCorrupt += pBuf->ReadStringCopy(name, sizeof(name));

        file_index_type *tmpfi = find_file_index(zone, name);

        if (tmpfi)
        {
            if (u->getUnitType() == UNIT_ST_ROOM)
            {
                u->setUnitIn(reinterpret_cast<unit_data *>(tmpfi)); // To be normalized!
            }
            else
            {
                if (u->isPC())
                {
                    UCHAR(u)->setLastLocation(tmpfi->Front());
                }
                else
                {
                    u->setUnitIn(tmpfi->Front());
                }
            }
        }
    }

    switch (u->getUnitType())
    {
        case UNIT_ST_NPC:
            g_nCorrupt += pBuf->ReadStringAlloc(UCHAR(u)->getMoneyPtr());
            [[fallthrough]];

        case UNIT_ST_PC:
        {
            UCHAR(u)->readFrom(*pBuf, unit_version, u, g_nCorrupt);

            if (u->isPC())
            {
                if (unit_version >= 72)
                {
                    UPC(u)->setProfession(pBuf->ReadS8(&g_nCorrupt));
                }

                PC_ACCOUNT(u).readFrom(*pBuf, unit_version, g_nCorrupt);

                if (unit_version >= 48)
                {
                    UPC(u)->setLifespan(pBuf->ReadU16(&g_nCorrupt));
                }
                else
                {
                    /// @todo worse than spooky - why decrement a race?? Also could be really bad if race==0
                    UCHAR(u)->setRace(UCHAR(u)->getRace() - 1);

                    base_race_info_type *sex_race = nullptr;

                    if (u->getSex() == SEX_MALE)
                    {
                        sex_race = &g_race_info[CHAR_RACE(u)].male;
                    }
                    else
                    {
                        sex_race = &g_race_info[CHAR_RACE(u)].female;
                    }

                    UPC(u)->setLifespan(sex_race->lifespan + dice(sex_race->lifespan_dice.reps, sex_race->lifespan_dice.size));
                }

                if (unit_version < 50)
                {
                    g_nCorrupt += pBuf->SkipString();
                }

                UPC(u)->getTerminalSetupType().echo = pBuf->ReadU8(&g_nCorrupt);
                UPC(u)->getTerminalSetupType().redraw = pBuf->ReadU8(&g_nCorrupt);
                UPC(u)->getTerminalSetupType().width = pBuf->ReadU8(&g_nCorrupt);
                UPC(u)->getTerminalSetupType().height = pBuf->ReadU8(&g_nCorrupt);
                UPC(u)->getTerminalSetupType().emulation = pBuf->ReadU8(&g_nCorrupt);
                UPC(u)->getTerminalSetupType().telnet = pBuf->ReadU8(&g_nCorrupt);
                UPC(u)->getTerminalSetupType().telnet = TRUE; // 2020 we shouldn't allow this to change (BBS support)
                UPC(u)->getTerminalSetupType().colour_convert = pBuf->ReadU8(&g_nCorrupt);

                if (unit_version > 59)
                {
                    g_nCorrupt += pBuf->ReadStringCopy(tmpbuf, MAX_STRING_LENGTH * 2);
                    UPC(u)->getColor().create(tmpbuf);
                }
                else if (unit_version > 57)
                {
                    if (unit_version > 58)
                    {
                        for (i = 0; i < 44; i++)
                        {
                            tmpbuf[0] = '\0';
                            g_nCorrupt += pBuf->ReadStringCopy(tmpbuf, 8);
                        }
                    }
                    else
                    {
                        for (i = 0; i < 35; i++)
                        {
                            tmpbuf[0] = '\0';
                            g_nCorrupt += pBuf->ReadStringCopy(tmpbuf, 8);
                        }
                    }
                }

                if (unit_version > 57)
                {
                    tmpbuf[0] = '\0';
                    g_nCorrupt += pBuf->ReadStringCopy(tmpbuf, MAX_STRING_LENGTH);
                    if (str_is_empty(tmpbuf))
                    {
                        UPC(u)->setPromptString(nullptr);
                    }
                    else
                    {
                        UPC(u)->setPromptString(str_dup(tmpbuf));
                    }
                }

                if (unit_version < 51)
                {
                    g_nCorrupt += pBuf->ReadStringCopy(zone, sizeof(zone));
                    g_nCorrupt += pBuf->ReadStringCopy(name, sizeof(name));

                    file_index_type *fi = nullptr;

                    if ((fi = find_file_index(zone, name)))
                    {
                        UCHAR(u)->setLastLocation(fi->Front());
                    }
                }

                if (unit_version >= 42)
                {
                    g_nCorrupt += UPC(u)->readFilenameFrom(*pBuf);
                }
                else
                {
                    char temp[pc_data::PC_MAX_NAME];
                    memcpy(temp, u->getNames().Name(), pc_data::PC_MAX_NAME);
                    temp[pc_data::PC_MAX_NAME - 1] = 0;
                    str_lower(temp);
                    UPC(u)->setFilename(temp);
                }

                g_nCorrupt += UPC(u)->readPasswordFrom(*pBuf);

                if (unit_version <= 72)
                {
                    UPC(u)->truncatePassword(); // This will allow me to later extend the password length
                }

                if (unit_version >= 54)
                {
                    for (i = 0; i < 5; i++)
                    {
                        UPC(u)->setLastHostAtIndexTo(i, pBuf->ReadU32(&g_nCorrupt));
                    }
                }
                else
                {
                    for (i = 0; i < 5; i++)
                    {
                        UPC(u)->setLastHostAtIndexTo(i, 0);
                    }
                }

                UPC(u)->setPlayerUID(pBuf->ReadS32(&g_nCorrupt));

                if (unit_version >= 40)
                {
                    UPC(u)->setNumberOfCrackAttempts(pBuf->ReadU16(&g_nCorrupt));
                }

                g_nCorrupt += pBuf->ReadStringAlloc(UPC(u)->getHometownPtr());
                g_nCorrupt += pBuf->ReadStringAlloc(UPC(u)->getGuildPtr());

                g_nCorrupt += pBuf->Skip32(); // skip value, was: PC_GUILD_TIME(u) obsolete

                if (unit_version >= 38)
                {
                    UPC(u)->setVirtualPlayerLevel(pBuf->ReadU16(&g_nCorrupt));
                }
                else
                {
                    UPC(u)->setVirtualPlayerLevel(CHAR_LEVEL(u));
                }

                if (unit_version <= 72)
                {
                    // Catch up XP to new hockey stick
                    int xpl = required_xp(PC_VIRTUAL_LEVEL(u));
                    int xpfloor = xpl + (required_xp(PC_VIRTUAL_LEVEL(u) + 1) - xpl) / 2;
                    if (CHAR_EXP(u) < xpfloor)
                    {
                        slog(LOG_ALL, 0, "ADJUST: Player %s XP increased from %d to %d", u->getNames().Name(), CHAR_EXP(u), xpfloor);
                        UCHAR(u)->setPlayerExperience(xpfloor);
                        // xxx
                    }
                }

                PC_TIME(u).readFrom(*pBuf, g_nCorrupt);

                if (unit_version < 44)
                {
                    race_adjust(u);
                }

                g_nCorrupt += pBuf->ReadStringAlloc(UPC(u)->getBankPtr());

                UPC(u)->setSkillPoints(pBuf->ReadS32(&g_nCorrupt));
                UPC(u)->setAbilityPoints(pBuf->ReadS32(&g_nCorrupt));

                UPC(u)->setAllPCFlags(pBuf->ReadU16(&g_nCorrupt));

                if (unit_version < 61)
                {
                    j = pBuf->ReadU8(&g_nCorrupt);
                }
                else
                {
                    j = pBuf->ReadU16(&g_nCorrupt);
                }

                for (i = 0; i < j; i++)
                {
                    if (unit_version < 69)
                    {
                        UPC(u)->setSpellSKillAtIndexTo(i, pBuf->ReadU8(&g_nCorrupt));
                    }
                    else
                    {
                        UPC(u)->setSpellSKillAtIndexTo(i, pBuf->ReadS16(&g_nCorrupt));
                    }
                    UPC(u)->setSpellLevelAtIndexTo(i, pBuf->ReadU8(&g_nCorrupt));

                    if (unit_version < 72)
                    {
                        g_nCorrupt += pBuf->Skip8();
                    }

                    if (unit_version < 46)
                    {
                        if ((i < SPL_GROUP_MAX) && (PC_SPL_SKILL(u, i) == 0))
                        {
                            UPC(u)->setSpellSKillAtIndexTo(i, 1);
                        }
                    }
                }

                if (unit_version < 61)
                {
                    j = pBuf->ReadU8(&g_nCorrupt);
                }
                else
                {
                    j = pBuf->ReadU16(&g_nCorrupt);
                }

                for (i = 0; i < j; i++)
                {
                    if (unit_version < 69)
                    {
                        UPC(u)->setSkillAtIndexTo(i, pBuf->ReadU8(&g_nCorrupt));
                    }
                    else
                    {
                        UPC(u)->setSkillAtIndexTo(i, pBuf->ReadS16(&g_nCorrupt));
                    }

                    UPC(u)->setSkillLevelAtIndexTo(i, pBuf->ReadU8(&g_nCorrupt));
                    if (unit_version < 72)
                    {
                        g_nCorrupt += pBuf->Skip8();
                    }
                }

                j = pBuf->ReadU8(&g_nCorrupt);

                for (i = 0; i < j; i++)
                {
                    if (unit_version < 69)
                    {
                        UPC(u)->setWeaponSkillAtIndexTo(i, pBuf->ReadU8(&g_nCorrupt));
                    }
                    else
                    {
                        UPC(u)->setWeaponSkillAtIndexTo(i, pBuf->ReadS16(&g_nCorrupt));
                    }

                    UPC(u)->setWeaponSkillLevelAtIndexTo(i, pBuf->ReadU8(&g_nCorrupt));
                    if (unit_version < 72)
                    {
                        g_nCorrupt += pBuf->Skip8();
                    }
                    if (unit_version < 46)
                    {
                        if ((i < WPN_GROUP_MAX) && (PC_WPN_SKILL(u, i) == 0))
                        {
                            UPC(u)->setWeaponSkillAtIndexTo(i, 1);
                        }
                    }
                }

                if (unit_version < 47)
                {
                    UPC(u)->setWeaponSkillAtIndexTo(WPN_KICK, PC_SKI_SKILL(u, SKI_KICK));
                    UPC(u)->setSkillAtIndexTo(SKI_KICK, 0);
                }

                UPC(u)->setNumberOfCrimesCommitted(pBuf->ReadU16(&g_nCorrupt));

                j = pBuf->ReadU8(&g_nCorrupt);

                for (i = 0; i < j; i++)
                {
                    UPC(u)->setConditionAtIndexTo(i, pBuf->ReadS8(&g_nCorrupt));
                }

                if (unit_version >= 56)
                {
                    UPC(u)->setAccessLevel(pBuf->ReadU8(&g_nCorrupt));
                }
                else
                {
                    UPC(u)->setAccessLevel(0);
                }

                g_nCorrupt += bread_extra(pBuf, PC_QUEST(u), unit_version);

                if (unit_version >= 50)
                {
                    g_nCorrupt += bread_extra(pBuf, PC_INFO(u), unit_version);
                }
            }
            else
            {
                for (i = 0; i < WPN_GROUP_MAX; i++)
                {
                    if (unit_version < 69)
                    {
                        UNPC(u)->setWeaponSkillAtIndexTo(i, pBuf->ReadU8(&g_nCorrupt));
                    }
                    else
                    {
                        UNPC(u)->setWeaponSkillAtIndexTo(i, pBuf->ReadS16(&g_nCorrupt));
                    }
                }

                for (i = 0; i < SPL_GROUP_MAX; i++)
                {
                    if (unit_version < 69)
                    {
                        UNPC(u)->setSpellSkillAtIndexTo(i, pBuf->ReadU8(&g_nCorrupt));
                    }
                    else
                    {
                        UNPC(u)->setSpellSkillAtIndexTo(i, pBuf->ReadS16(&g_nCorrupt));
                    }
                }

                UNPC(u)->setDefaultPosition(pBuf->ReadU8(&g_nCorrupt));
                UNPC(u)->setAllNPCFlags(pBuf->ReadU8(&g_nCorrupt));
            }
        }
        break;

        case UNIT_ST_OBJ:
            UOBJ(u)->setValueAtIndexTo(0, pBuf->ReadS32(&g_nCorrupt));
            UOBJ(u)->setValueAtIndexTo(1, pBuf->ReadS32(&g_nCorrupt));
            UOBJ(u)->setValueAtIndexTo(2, pBuf->ReadS32(&g_nCorrupt));
            UOBJ(u)->setValueAtIndexTo(3, pBuf->ReadS32(&g_nCorrupt));
            UOBJ(u)->setValueAtIndexTo(4, pBuf->ReadS32(&g_nCorrupt));

            UOBJ(u)->setAllObjectFlags(pBuf->ReadU32(&g_nCorrupt));
            UOBJ(u)->setPriceInGP(pBuf->ReadU32(&g_nCorrupt));
            UOBJ(u)->setPricePerDay(pBuf->ReadU32(&g_nCorrupt));

            UOBJ(u)->setObjectItemType(pBuf->ReadU8(&g_nCorrupt));
            UOBJ(u)->setEquipmentPosition(0);

            UOBJ(u)->setMagicResistance(pBuf->ReadU8(&g_nCorrupt));
            if (unit_version < 49)
            {
                if (OBJ_TYPE(u) == ITEM_WEAPON && (OBJ_VALUE(u, 3) == 0))
                {
                    UOBJ(u)->setValueAtIndexTo(3, RACE_DO_NOT_USE);
                }
            }
            break;

        case UNIT_ST_ROOM:
            if (unit_version < 51)
            {
                /* See if room is to be placed inside another room! */
                g_nCorrupt += pBuf->ReadStringCopy(zone, sizeof(zone));
                g_nCorrupt += pBuf->ReadStringCopy(name, sizeof(name));
                if ((fi = find_file_index(zone, name)))
                {
                    u->setUnitIn(reinterpret_cast<unit_data *>(fi)); // A file index
                }
                else
                {
                    u->setUnitIn(nullptr);
                }
            }

            /* Read N, S, E, W, U and D directions */
            for (i = 0; i <= MAX_EXIT; i++)
            {
                UROOM(u)->setRoomDirectionDataForExitTo(i, nullptr);
                g_nCorrupt += pBuf->ReadStringCopy(zone, sizeof(zone));
                g_nCorrupt += pBuf->ReadStringCopy(name, sizeof(name));
                str_lower(zone);
                str_lower(name);

                if (*zone && *name)
                {
                    if ((fi = find_file_index(zone, name)))
                    {
                        UROOM(u)->setRoomDirectionDataForExitTo(i, new (room_direction_data));
                        g_nCorrupt += ROOM_EXIT(u, i)->getOpenName().ReadBuffer(pBuf, unit_version);

                        ROOM_EXIT(u, i)->setDoorFlags(pBuf->ReadU16(&g_nCorrupt));
                        if (unit_version >= 71)
                        {
                            ROOM_EXIT(u, i)->setSkillDifficulty(pBuf->ReadU8(&g_nCorrupt)); // V71
                        }

                        g_nCorrupt += pBuf->ReadStringCopy(zone, sizeof(zone));
                        g_nCorrupt += pBuf->ReadStringCopy(name, sizeof(name));
                        str_lower(zone);
                        str_lower(name);

                        if (!str_is_empty(name))
                        {
                            snprintf(tmpbuf, sizeof(tmpbuf), "%s@%s", name, zone);
                            ROOM_EXIT(u, i)->setKey(str_dup(tmpbuf));
                        }
                        else
                        {
                            ROOM_EXIT(u, i)->setKey(nullptr);
                        }

                        /* NOT fi->unit! Done later */
                        ROOM_EXIT(u, i)->setToRoom((unit_data *)fi);
                    }
                    else
                    { /* Exit not existing, skip the junk info! */

                        szonelog(unit_error_zone, "Unknown room direction '%s@%s'", name, zone);
                        g_nCorrupt += pBuf->SkipNames();
                        g_nCorrupt += pBuf->Skip16();
                        if (unit_version >= 71)
                        {
                            g_nCorrupt += pBuf->Skip8();
                        }
                        g_nCorrupt += pBuf->SkipString();
                        g_nCorrupt += pBuf->SkipString();
                    }
                }
            }

            UROOM(u)->setAllRoomFlags(pBuf->ReadU16(&g_nCorrupt));
            UROOM(u)->setLandscapeTerrain(pBuf->ReadU8(&g_nCorrupt));
            UROOM(u)->setRoomMagicalResistance(pBuf->ReadU8(&g_nCorrupt));
            if (unit_version >= 70)
            {
                UROOM(u)->setMapXCoordinate(pBuf->ReadS16(&g_nCorrupt));
                UROOM(u)->setMapYCoordinate(pBuf->ReadS16(&g_nCorrupt));
            }
            break;

        default:
            assert(FALSE);
            break;
    }

    g_nCorrupt += bread_affect(pBuf, u, unit_version);

    u->setFunctionPointer(bread_func(pBuf, unit_version, u, stspec));

    if (len != (int)(pBuf->GetReadPosition() - nStart))
    {
        slog(LOG_ALL, 0, "FATAL: Length read mismatch (%d / %d)", len, pBuf->GetReadPosition());
        g_nCorrupt++;
    }

    if (g_nCorrupt == 0)
    {
        if (u->isChar() && CHAR_MONEY(u) && stspec)
        {
            long int val1 = 0;
            long int val2 = 0;
            char *c = nullptr;
            char *prev = CHAR_MONEY(u);

            while ((c = strchr(prev, '~')))
            {
                sscanf(prev, "%ld %ld", &val1, &val2);
                if (val1 > 0 && is_in(val2, DEF_CURRENCY, MAX_MONEY))
                {
                    coins_to_unit(u, val1, val2);
                }

                prev = c + 1;
            }

            UCHAR(u)->freeMoney();
        }

        /* We dare not start if unit is corrupt! */
        if (stspec)
        {
            start_all_special(u);
            start_affect(u);
        }
    }
    else
    {
        slog(LOG_ALL, 0, "FATAL: UNIT CORRUPT: %s", u->getNames().Name());

        if ((type != UNIT_ST_PC) && (type != UNIT_ST_ROOM) && g_slime_fi)
        {
            return read_unit(g_slime_fi); /* Slime it! */
        }
        else
        {
            return nullptr;
        }
    }

    post_read_unit(u);

    return u;
}

/**
 * Room directions points to file_indexes instead of units
 * after a room has been read, due to initialization considerations
 */
void read_unit_file(file_index_type *org_fi, CByteBuffer *pBuf)
{
    std::filesystem::path buf{g_cServerConfig.getZoneDir()};
    buf += org_fi->getZone()->getFilename();
    buf += ".data";
    FILE *f = fopen_cache(buf.c_str(), "rb");
    if (f == nullptr)
    {
        error(HERE, "Couldn't open %s for reading.", buf);
    }

    pBuf->FileRead(f, org_fi->getFilepos(), org_fi->getLength());
}

void bonus_setup(unit_data *u)
{
    if (u->isObj())
    {
        if ((OBJ_TYPE(u) == ITEM_WEAPON) || (OBJ_TYPE(u) == ITEM_SHIELD) || (OBJ_TYPE(u) == ITEM_ARMOR))
        {
            UOBJ(u)->setValueAtIndexTo(1, bonus_map_a(OBJ_VALUE(u, 1)));
            UOBJ(u)->setValueAtIndexTo(2, bonus_map_a(OBJ_VALUE(u, 2)));
        }

        for (unit_affected_type *af = u->getUnitAffected(); af; af = af->getNext())
        {
            if ((af->getID() == ID_TRANSFER_STR) || (af->getID() == ID_TRANSFER_DEX) || (af->getID() == ID_TRANSFER_CON) ||
                (af->getID() == ID_TRANSFER_CHA) || (af->getID() == ID_TRANSFER_BRA) || (af->getID() == ID_TRANSFER_MAG) ||
                (af->getID() == ID_TRANSFER_DIV) || (af->getID() == ID_TRANSFER_HPP))
            {
                af->setDataAtIndex(1, bonus_map_b(af->getDataAtIndex(1)));
            }
            else if ((af->getID() == ID_SKILL_TRANSFER) || (af->getID() == ID_SPELL_TRANSFER) || (af->getID() == ID_WEAPON_TRANSFER))
            {
                af->setDataAtIndex(1, bonus_map_b(af->getDataAtIndex(1)));
            }
        }
    }
}

/**
 * Room directions points to file_indexes instead of units
 * after a room has been read, due to initialization considerations
 */
unit_data *read_unit(file_index_type *org_fi, int ins_list)
{
    unit_data *u = nullptr;

    if (org_fi == nullptr)
    {
        return nullptr;
    }

    if (is_slimed(org_fi))
    {
        org_fi = g_slime_fi;
    }

    read_unit_file(org_fi, &g_FileBuffer);

    unit_error_zone = org_fi->getZone();

    u = read_unit_string(&g_FileBuffer,
                         org_fi->getType(),
                         org_fi->getLength(),
                         str_cc(org_fi->getName(), org_fi->getZone()->getName().c_str()),
                         ins_list);
    u->set_fi(org_fi);

    bonus_setup(u);

    if (!u->isRoom())
    {
        assert(u->getUnitIn() == nullptr);
    }

    unit_error_zone = nullptr;

    // if (IS_ROOM(u))
    //   org_fi->unit = u;

    if (ins_list)
    {
        insert_in_unit_list(u); /* Put unit into the g_unit_list      */
        apply_affect(u);        /* Set all affects that modify      */
    }
    else
    {
        if (!u->isRoom())
        {
            slog(LOG_ALL, 0, "Bizarro. This probably shouldn't happen");
        }
    }

    return u;
}

void read_all_rooms()
{
    // MS2020 int room_num = 0;

    for (auto z = g_zone_info.mmp.begin(); z != g_zone_info.mmp.end(); z++)
    {
        g_boot_zone = z->second; // TODO This looks terrible, setting a global before each function call, check if it can be removed
        z->second->readAllUnitRooms();
    }

    g_boot_zone = nullptr;
}

/**
 * After boot time, normalize all room exits
 */
void normalize_world()
{
    file_index_type *fi = nullptr;
    unit_data *u = nullptr;
    unit_data *tmpu = nullptr;
    int i = 0;

    for (u = g_unit_list; u; u = u->getGlobalNext())
    {
        if (u->isRoom())
        {
            /* Place room inside another room? */
            if (u->getUnitIn())
            {
                fi = (file_index_type *)u->getUnitIn();

                assert(!fi->Empty());

                u->setUnitIn(fi->Front());
            }

            /* Change directions into unit_data points from file_index_type */
            for (i = 0; i <= MAX_EXIT; i++)
            {
                if (ROOM_EXIT(u, i))
                {
                    if (((file_index_type *)ROOM_EXIT(u, i)->getToRoom())->Empty())
                    {
                        ROOM_EXIT(u, i)->setToRoom(nullptr);
                    }
                    else
                    {
                        ROOM_EXIT(u, i)->setToRoom(((file_index_type *)ROOM_EXIT(u, i)->getToRoom())->Front());
                    }
                }
            }
        }
    }

    for (u = g_unit_list; u; u = u->getGlobalNext())
    {
        if (u->isRoom() && u->getUnitIn())
        {
            tmpu = u->getUnitIn();
            u->setUnitIn(nullptr);

            if (unit_recursive(u, tmpu))
            {
                slog(LOG_ALL, 0, "Error: %s was recursively in %s!", u->getFileIndexSymName(), tmpu->getFileIndexSymName());
            }
            else
            {
                unit_to_unit(u, tmpu);
            }
        }
    }
}

#define ZON_DIR_CONT 0
#define ZON_DIR_NEST 1
#define ZON_DIR_UNNEST 2

/** For local error purposes */
static zone_type *read_zone_error = nullptr;

zone_reset_cmd *read_zone(FILE *f, zone_reset_cmd *cmd_list)
{
    zone_reset_cmd *cmd = nullptr;
    zone_reset_cmd *tmp_cmd = nullptr;
    file_index_type *fi = nullptr;
    ubit8 cmdno = 0;
    ubit8 direction = 0;
    char zonename[FI_MAX_ZONENAME + 1];
    char name[FI_MAX_UNITNAME + 1];
    CByteBuffer cBuf(100);

    tmp_cmd = cmd_list;

    while (((cmdno = (ubit8)fgetc(f)) != 255) && !feof(f))
    {
        cmd = new zone_reset_cmd();
        cmd->setCommandNum(cmdno);

        fstrcpy(&cBuf, f);

        if (feof(f))
        {
            break;
        }

        strcpy(zonename, (char *)cBuf.GetData());

        fstrcpy(&cBuf, f);

        if (feof(f))
        {
            break;
        }

        strcpy(name, (char *)cBuf.GetData());

        if (*zonename && *name)
        {
            if ((fi = find_file_index(zonename, name)))
            {
                cmd->setFileIndexType(0, fi);
            }
            else
            {
                szonelog(read_zone_error, "Slimed: Illegal ref.: %s@%s", name, zonename);
                cmd->setFileIndexType(0, g_slime_fi);
            }
        }
        else
        {
            cmd->setFileIndexType(0, nullptr);
        }

        fstrcpy(&cBuf, f);

        if (feof(f))
        {
            break;
        }

        strcpy(zonename, (char *)cBuf.GetData());

        fstrcpy(&cBuf, f);

        if (feof(f))
        {
            break;
        }

        strcpy(name, (char *)cBuf.GetData());

        if (*zonename && *name)
        {
            if ((fi = find_file_index(zonename, name)))
            {
                cmd->setFileIndexType(1, fi);
            }
            else
            {
                szonelog(read_zone_error, "Illegal ref.: %s@%s", name, zonename);
                cmd->setFileIndexType(1, g_slime_fi);
            }
        }
        else
        {
            cmd->setFileIndexType(1, nullptr);
        }

        sbit16 temp{};
        if (fread(&temp, sizeof(temp), 1, f) != 1)
        {
            error(HERE, "Failed to fread() cmd->num[0]");
        }
        cmd->setNum(0, temp);

        if (fread(&temp, sizeof(temp), 1, f) != 1)
        {
            error(HERE, "Failed to fread() cmd->num[1]");
        }
        cmd->setNum(1, temp);

        if (fread(&temp, sizeof(temp), 1, f) != 1)
        {
            error(HERE, "Failed to fread() cmd->num[2]");
        }
        cmd->setNum(2, temp);

        ubit8 temp2{};
        if (fread(&temp2, sizeof(temp2), 1, f) != 1)
        {
            error(HERE, "Failed to fread() cmd->cmpl");
        }
        cmd->setCompleteFlag(temp2);

        /* Link into list of next command */
        if (cmd_list == nullptr)
        {
            cmd_list = cmd;
            tmp_cmd = cmd;
        }
        else
        {
            tmp_cmd->setNextPtr(cmd);
            tmp_cmd = cmd;
        }

        direction = (ubit8)fgetc(f);

        switch (direction)
        {
            case ZON_DIR_CONT:
                break;

            case ZON_DIR_NEST:
                cmd->setNestedPtr(read_zone(f, nullptr));
                break;

            case ZON_DIR_UNNEST:
                return cmd_list;
                break;

            default:
                szonelog(read_zone_error, "Serious Error: Unknown zone direction: %d", direction);
                break;
        }
    }

    return cmd_list;
}

void read_all_zones()
{
    for (auto zone = g_zone_info.mmp.begin(); zone != g_zone_info.mmp.end(); zone++)
    {
        read_zone_error = zone->second;

        if (zone->second->getName() == "_players")
        {
            continue;
        }

        std::filesystem::path filename{g_cServerConfig.getZoneDir()};
        filename += zone->second->getFilename();
        filename += ".reset";
        FILE *f = fopen(filename.c_str(), "rb");
        if (f == nullptr)
        {
            slog(LOG_OFF, 0, "Could not open zone file: %s", zone->second->getFilename());
            exit(10);
        }

        ubit16 temp{0};
        if (fread(&temp, sizeof(ubit16), 1, f) != 1)
        {
            error(HERE, "Failed to fread() zone->second->zone_time");
        }
        zone->second->setZoneResetTime(temp);

        ubit8 temp2{0};
        if (fread(&temp2, sizeof(ubit8), 1, f) != 1)
        {
            error(HERE, "Failed to fread() zone->second->reset_mode");
        }
        zone->second->setResetMode(temp2);

        zone->second->setZoneResetCommands(read_zone(f, nullptr));

        fclose(f);
    }
}

char *read_info_file(const char *name, char *oldstr)
{
    char tmp[20 * MAX_STRING_LENGTH];
    char buf[20 * MAX_STRING_LENGTH];

    if (oldstr)
        FREE(oldstr);

    file_to_string(name, (char *)tmp, sizeof(tmp) - 1);
    str_escape_format(tmp, buf, sizeof(buf));

    return str_dup(buf);
}

char *read_info_file(const std::string &name, char *oldstr)
{
    return read_info_file(name.c_str(), oldstr);
}

void boot_db()
{
    slog(LOG_OFF, 0, "Boot DB -- BEGIN.");
    slog(LOG_OFF, 0, "Copyright (C) 1994 - 2021 by DikuMUD & Valhalla.");

    slog(LOG_OFF, 0, "Generating indexes from list of zone-filenames.");

    generate_zone_indexes();

    slog(LOG_OFF, 0, "Generating player index.");
    player_file_index();
    /*Removed log because it really didn't explain what this did so no need to  have it in the log.
         slog (LOG_OFF, 0, "Booting reception.");*/
    reception_boot();

    slog(LOG_OFF, 0, "Booting the money-system.");
    boot_money();

    slog(LOG_OFF, 0, "Resetting the game time:");
    boot_time_and_weather();

    slog(LOG_OFF, 0, "Profession, Race, Spell, skill, weapon and ability boot.");
    boot_profession();
    boot_race();
    boot_ability();
    boot_spell();
    boot_weapon();
    boot_skill();
    boot_interpreter();

    slog(LOG_OFF, 0, "Booting the sectors.:");
    boot_sector();

    slog(LOG_OFF, 0, "Reading all rooms into memory.");

    read_all_rooms();

    slog(LOG_OFF, 0, "Normalizing file index ref. and replacing rooms.");
    normalize_world();

    if (!g_player_convert)
    {
        slog(LOG_OFF, 0, "Initilizing shortest path matrixes for world.");
        create_worldgraph();
        slog(LOG_OFF, 0, "Finished shortest path matrix initilization.");
        //			create_dijkstra ();
    }

    slog(LOG_OFF, 0, "Reading Zone Reset information.");
    read_all_zones();

    g_cAccountConfig.Boot();

    slog(LOG_OFF, 0, "Building interpreter trie.");
    assign_command_pointers();

    interpreter_dil_check();

    slog(LOG_OFF, 0, "Loading fight messages.");
    load_messages();

    slog(LOG_OFF, 0, "Calling boot-sequences of all zones.");
    basis_boot();

    slog(LOG_OFF, 0, "Booting ban-file.");
    load_ban();

    slog(LOG_OFF, 0, "Booting slime system.");
    slime_boot();

    if (g_player_convert)
    {
        cleanup_playerfile(g_player_convert);
        exit(0);
    }

    boot_global_dil();

    slog(LOG_OFF, 0, "Performing boot time reset.");
    reset_all_zones();

    touch_file(g_cServerConfig.getFileInLogDir(STATISTICS_FILE));
}

void db_shutdown()
{
    return;

    unit_data *tmpu = nullptr;

    slog(LOG_OFF, 0, "Destroying unit list.");

    while (!g_unit_list->isRoom())
    {
        tmpu = g_unit_list;
        extract_unit(tmpu);
        clear_destructed();
    }

    while ((tmpu = g_unit_list))
    {
        //      DeactivateDil(tmpu);
        stop_all_special(tmpu);
        stop_affect(tmpu);
        //      unit_from_unit(tmpu);
        remove_from_unit_list(tmpu);
        tmpu->setNext(nullptr);
        delete tmpu;

        clear_destructed();
    }

    slog(LOG_OFF, 0, "Destroying zone list.");

    auto nextz = g_zone_info.mmp.begin();

    for (auto z = g_zone_info.mmp.begin(); z != g_zone_info.mmp.end(); z = nextz)
    {
        nextz = z++;
        delete z->second;
    }
}<|MERGE_RESOLUTION|>--- conflicted
+++ resolved
@@ -173,50 +173,7 @@
     for (auto z = g_zone_info.mmp.begin(); z != g_zone_info.mmp.end(); z++)
     {
         /* all templates in zone */
-<<<<<<< HEAD
-        z->second->resolveZoneTemplates();
-=======
-        for (auto tmpl = z->second->cgetDILTemplate().begin(); tmpl != z->second->cgetDILTemplate().end(); tmpl++)
-        {
-            // XXXX We could instantiate all DIL global vars here, and type check them.
-
-            /* all external references */
-            for (i = 0; i < tmpl->second->xrefcount; i++)
-            {
-                tmpl->second->extprg[i] = find_dil_template(tmpl->second->xrefs[i].name);
-                valid = 1;
-
-                if (tmpl->second->extprg[i])
-                {
-                    /* check argument count and types */
-                    if ((tmpl->second->xrefs[i].rtnt != tmpl->second->extprg[i]->rtnt) ||
-                        (tmpl->second->xrefs[i].argc != tmpl->second->extprg[i]->argc))
-                    {
-                        valid = 0;
-                    }
-                    for (j = 0; j < tmpl->second->xrefs[i].argc; j++)
-                    {
-                        if (tmpl->second->xrefs[i].argt[j] != tmpl->second->extprg[i]->argt[j])
-                        {
-                            valid = 0;
-                        }
-                    }
-                }
-                else
-                {
-                    /* ERROR MESSAGE HERE */
-                    szonelog(z->second, "Cannot resolve external reference '%s'", tmpl->second->xrefs[i].name);
-                }
-                /* Typecheck error ! */
-                if (!valid)
-                {
-                    tmpl->second->extprg[i] = nullptr;
-                    /* ERROR MESSAGE HERE */
-                    szonelog(z->second, "Error typechecking reference to '%s'", tmpl->second->xrefs[i].name);
-                }
-            }
-        }
->>>>>>> 2c6899ff
+        z->second->resolveZoneTemplates(); // <- we could instantiate all DIL global vars here
     }
 }
 
